#########################################
pyMOR - Model Order Reduction with python
#########################################

`pyMOR <https://pymor.org>`_ is a software library for building model order
reduction applications with the Python programming language. Implemented
algorithms include reduced basis methods for parametric linear and non-linear
problems, as well as system-theoretic methods such as balanced truncation or
IRKA.  All algorithms in pyMOR are formulated in terms of abstract interfaces
for seamless integration with external PDE solver packages.  Moreover, pure
Python implementations of finite element and finite volume discretizations
using the `NumPy/SciPy <https://scipy.org>`_ scientific computing stack are
provided for getting started quickly.


.. toctree::
    getting_started
    technical_overview
    tutorial01
<<<<<<< HEAD
    tutorial_bt
=======
    tutorial-rb
>>>>>>> 15e99291
    tutorial_mor_with_anns
    environment
    release_notes
    bibliography

API Documentation
*****************

.. toctree::
    :maxdepth: 3
    :glob:

    generated/pymor

Demo Applications
*****************

.. toctree::
    :maxdepth: 3
    :glob:

    generated/pymordemos<|MERGE_RESOLUTION|>--- conflicted
+++ resolved
@@ -17,11 +17,8 @@
     getting_started
     technical_overview
     tutorial01
-<<<<<<< HEAD
+    tutorial-rb
     tutorial_bt
-=======
-    tutorial-rb
->>>>>>> 15e99291
     tutorial_mor_with_anns
     environment
     release_notes
